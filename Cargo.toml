[package]
authors = ["Falco Hirschenberger <falco.hirschenberger@gmail.com>"]
description = "Pure Rust modbus implementation"
documentation = "https://hirschenberger.github.io/modbus-rs"
homepage = "https://github.com/hirschenberger/modbus-rs.git"
keywords = [
    "modbus",
    "hardware",
]
license = "MIT"
name = "modbus"
readme = "README.md"
repository = "https://github.com/hirschenberger/modbus-rs.git"
version = "1.0.1"

[dependencies]
byteorder = "1"
enum_primitive = "0.1"
<<<<<<< HEAD
num = "0.1"
byteorder = "1.1"
crc16 = "0.3.4"

[dev-dependencies]
modbus-test-server = {path = "test-server", version="0.0.*"}
clap = "2.5"
serialport = "2.3.0"
=======
num = "0.2"

[dev-dependencies]
clap = "2"

[dev-dependencies.modbus-test-server]
path = "test-server"
version = "0.0.*"
>>>>>>> 4e5ad0d0

[features]
default = []
modbus-server-tests = ["modbus-test-server/modbus-server-tests"]<|MERGE_RESOLUTION|>--- conflicted
+++ resolved
@@ -16,25 +16,18 @@
 [dependencies]
 byteorder = "1"
 enum_primitive = "0.1"
-<<<<<<< HEAD
-num = "0.1"
 byteorder = "1.1"
 crc16 = "0.3.4"
 
-[dev-dependencies]
-modbus-test-server = {path = "test-server", version="0.0.*"}
-clap = "2.5"
-serialport = "2.3.0"
-=======
 num = "0.2"
 
 [dev-dependencies]
 clap = "2"
+serialport = "2.3.0"
 
 [dev-dependencies.modbus-test-server]
 path = "test-server"
 version = "0.0.*"
->>>>>>> 4e5ad0d0
 
 [features]
 default = []
